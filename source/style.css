--- conflicted
+++ resolved
@@ -62,22 +62,16 @@
 	position: absolute;
 }
 
-<<<<<<< HEAD
 #visualizer .network :is(.node, .packet){
-=======
-#visualizer .network .node {
-	--size: 2.5vh;
->>>>>>> 692884ec
 	width: var(--size);
 	height: var(--size);
 	margin-left: calc(var(--size) / -2);
 	margin-top: calc(var(--size) / -2);
-<<<<<<< HEAD
 	border-radius: var(--size);
 }
 
 #visualizer .network .node {
-	--size: 3vh;
+	--size: 2.5vh;
 	--color: white;
 	background-color: var(--color);
 	z-index: 150;
@@ -85,10 +79,6 @@
 
 #visualizer .network .packet {
 	--size: 2vh;
-=======
-	border-radius: 10vw;
-	background-color: rgb(116, 255, 88);
->>>>>>> 692884ec
 	z-index: 100;
 	transition-property: top, left;
 	transition-timing-function: linear;
@@ -108,13 +98,8 @@
 	width: var(--length);
 	margin-left: calc(var(--length) / -2);
 	margin-top: calc(var(--thickness) / -2);
-<<<<<<< HEAD
 	border-radius: var(--thickness);
-	background-color: blue;
-=======
-	border-radius: 10vw;
 	background-color: rgb(167, 167, 167);
->>>>>>> 692884ec
 	opacity: .5;
 	z-index: 50;
 	transition: opacity .5s ease-out;
