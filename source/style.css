--- conflicted
+++ resolved
@@ -187,7 +187,6 @@
 	background-color: rgb(119 119 119);
 }
 
-<<<<<<< HEAD
 #visualizer .blockchain .block {
 	position: absolute;
 	width: calc(var(--block-size) * .9);
@@ -200,10 +199,7 @@
 	transition-duration: .3s;
 }
 
-#controls {
-=======
 #controls, #playControls {
->>>>>>> 1f24619c
 	background-color: rgb(197 197 197 / 0.158);
 	border-top: 1px solid #FFFFFF;
 	border-bottom: 1px solid #FFFFFF;
