<<<<<<< HEAD
@import url("https://fonts.googleapis.com/css2?family=Space+Mono&display=swap");
=======
/**
 * Space Mono is licensed under the Open Font License v1.1 - https://scripts.sil.org/OFL
 */
@font-face {
	font-family: "Space Mono";
	font-style: normal;
	font-weight: 400;
	font-display: swap;
	src:
		url("fonts/Space Mono/Space Mono Regular Latin Basic.woff2")
		format("woff2");
	unicode-range: U+0000-00FF, U+0131, U+0152-0153, U+02BB-02BC, U+02C6, U+02DA, U+02DC, U+2000-206F, U+2074, U+20AC, U+2122, U+2191, U+2193, U+2212, U+2215, U+FEFF, U+FFFD;
}
@font-face {
	font-family: "Space Mono";
	font-style: normal;
	font-weight: 400;
	font-display: swap;
	src:
		url("fonts/Space Mono/Space Mono Regular Latin Extra.woff2")
		format("woff2");
	unicode-range: U+0100-024F, U+0259, U+1E00-1EFF, U+2020, U+20A0-20AB, U+20AD-20CF, U+2113, U+2C60-2C7F, U+A720-A7FF;
}
>>>>>>> 5e17cfc3

* {
	box-sizing: border-box;
	font-family: "Space Mono", monospace;
<<<<<<< HEAD
	scroll-behavior: smooth;
=======
>>>>>>> 5e17cfc3
}

body {
	margin: 0;
	padding: 0;
	border: 0;
	background: #181818;
	color: rgb(255 255 255);
}

h1 {
	font-size: 7vh;
	width: 100%;
	text-align: center;
}

.content {
	flex: 1 1 0;
	padding: 2rem;
}

.content h1 {
	color: #3C3F58;
	font-size: 2.5rem;
	margin-bottom: 1rem;
}

.content p {
	color: #707793;
}

div.message {
	--fade-time-ms: 500;
	position: fixed;
	left: 0;
	width: 100vw;
	opacity: 0;
	background-color: rgba(50 50 0 / .96);
	transition-property: opacity, top, height;
	transition-timing-function: ease-out;
	border-bottom: 1px solid black;
	display: grid;
	place-items: center stretch;
	grid-template-columns: auto var(--height) 1vh;
	grid-template-rows: 100%;
	grid-template-areas: "text close .";
	z-index: 200;
}
div.message:not(:hover, :focus) {
	height: var(--height);
	z-index: 100;
}
div.message.error {
	background-color: rgba(50 0 0 / .96);
}
div.message > p {
	grid-area: text;
	margin: 0;
	padding: .7vh;
	display: box;
	-webkit-box-orient: vertical;
}
div.message:not(:hover, :focus) > p:not(:hover, :focus) {
	-webkit-line-clamp: 1;
	overflow: hidden;
	text-overflow: ellipsis;
}
div.message > button {
	grid-area: close;
	font-size: 2.5vh;
	background: none;
	border: none;
	outline: none;
	cursor: pointer;
}

div.front {
	width: 100%;
	text-align: justify;
	padding-left: 25vw;
	padding-right: 25vw;
}

#visualizer {
	position: relative;
	margin-top: 1vh;
	top: 2vh;
	height: 98vh;
	left: 2%;
	width: 96%;
}

#visualizer + * {
	margin-top: 1vh;
}

#visualizer > div {
	border: 1px solid #FFFFFF;
	position: absolute;
	top: 0;
	left: 0;
	width: 100%;
}

#visualizer .network {
	height: 70%;
	background-color: rgb(129 129 129 / 0.185);
}

#visualizer .network * {
	position: absolute;
}

#visualizer .network :is(.node, .packet) {
	width: var(--size);
	height: var(--size);
	margin-left: calc(var(--size) / -2);
	margin-top: calc(var(--size) / -2);
	border-radius: var(--size);
}

#visualizer .network .node {
	--size: 2.5vh;
	--color: white;
	background-color: var(--color);
	z-index: 150;
}

#visualizer .network .packet {
	--size: 2vh;
	z-index: 100;
	transition-property: top, left;
	transition-timing-function: linear;
}

#visualizer .network .AddressPacket {
	background-color: grey;
}

#visualizer .network .BlockPacket {
	background-color: var(--id);
}

#visualizer .network .connection {
	--thickness: 0.3vh;
	height: var(--thickness);
	width: var(--length);
	margin-left: calc(var(--length) / -2);
	margin-top: calc(var(--thickness) / -2);
	border-radius: var(--thickness);
	background-color: rgb(167 167 167);
<<<<<<< HEAD
	opacity: .5;
=======
	opacity: 0.5;
>>>>>>> 5e17cfc3
	z-index: 50;
	transition: opacity 0.5s ease-out;
}

#visualizer .blockchain {
	top: 72%;
	height: 25vh;
	background-color: rgb(119 119 119);
}

#controls {
	background-color: rgb(197 197 197 / 0.158);
	border-top: 1px solid #FFFFFF;
	border-bottom: 1px solid #FFFFFF;

	height: 13vh;
	padding: 1vh;
}

#timeline {
	width: 60vw;
}

footer {
<<<<<<< HEAD
	background-color: #5E5E5E3B;
=======
	background-color: #9494943B;
>>>>>>> 5e17cfc3
	display: flex;
	align-items: center;
	justify-content: center;
	height: 10vh;
}

<<<<<<< HEAD
div.fixedbutt {
	background-color: rgb(53 53 53);
	background-image: url("/source/images/vertalign.svg");
	background-repeat: no-repeat;
	background-position: center;
	position: fixed;
	z-index: 999;
	top: 3vh;
	right: 3vw;
	border: 1px solid white;

	--padding: 5px;
	padding: 3px;
	padding-left: var(--padding);
	padding-right: var(--padding);
}

div.fixedbutt > a {color: #FFFFFF00; text-decoration: none;}
div.fixedbutt > a:visited {color: var(--color);}
div.fixedbutt:hover {filter: brightness(1.8);}
=======
.sidebar {
	flex: 1 1 0;
	max-width: 300px;
	padding: 2rem 1rem;
	background-color: #2E3047;
	position: fixed;
	top: 0;
	left: 0;
	height: 20000px;
	z-index: 1000;
}

.sidebar h3 {
	color: bisque;
	font-size: 0.75rem;
	text-transform: uppercase;
	margin-bottom: 0.5rem;
	position: center;
	top: 0;
	left: 0;
}
>>>>>>> 5e17cfc3
<|MERGE_RESOLUTION|>--- conflicted
+++ resolved
@@ -1,6 +1,3 @@
-<<<<<<< HEAD
-@import url("https://fonts.googleapis.com/css2?family=Space+Mono&display=swap");
-=======
 /**
  * Space Mono is licensed under the Open Font License v1.1 - https://scripts.sil.org/OFL
  */
@@ -24,15 +21,11 @@
 		format("woff2");
 	unicode-range: U+0100-024F, U+0259, U+1E00-1EFF, U+2020, U+20A0-20AB, U+20AD-20CF, U+2113, U+2C60-2C7F, U+A720-A7FF;
 }
->>>>>>> 5e17cfc3
 
 * {
 	box-sizing: border-box;
 	font-family: "Space Mono", monospace;
-<<<<<<< HEAD
-	scroll-behavior: smooth;
-=======
->>>>>>> 5e17cfc3
+
 }
 
 body {
@@ -184,11 +177,7 @@
 	margin-top: calc(var(--thickness) / -2);
 	border-radius: var(--thickness);
 	background-color: rgb(167 167 167);
-<<<<<<< HEAD
-	opacity: .5;
-=======
-	opacity: 0.5;
->>>>>>> 5e17cfc3
+	opacity: 0.5;  
 	z-index: 50;
 	transition: opacity 0.5s ease-out;
 }
@@ -213,18 +202,13 @@
 }
 
 footer {
-<<<<<<< HEAD
-	background-color: #5E5E5E3B;
-=======
 	background-color: #9494943B;
->>>>>>> 5e17cfc3
 	display: flex;
 	align-items: center;
 	justify-content: center;
 	height: 10vh;
 }
 
-<<<<<<< HEAD
 div.fixedbutt {
 	background-color: rgb(53 53 53);
 	background-image: url("/source/images/vertalign.svg");
@@ -245,7 +229,6 @@
 div.fixedbutt > a {color: #FFFFFF00; text-decoration: none;}
 div.fixedbutt > a:visited {color: var(--color);}
 div.fixedbutt:hover {filter: brightness(1.8);}
-=======
 .sidebar {
 	flex: 1 1 0;
 	max-width: 300px;
@@ -266,5 +249,4 @@
 	position: center;
 	top: 0;
 	left: 0;
-}
->>>>>>> 5e17cfc3
+}